--- conflicted
+++ resolved
@@ -18,16 +18,7 @@
   sdk: '>=3.3.0 <4.0.0'
 
 dependencies:
-<<<<<<< HEAD
-  digia_inspector_core:
-    git:
-      url: git@github.com:Digia-Technology-Private-Limited/digia_inspector_core.git
-      ref: main
-  # digia_inspector_core:
-  #   path: ../digia_inspector_core
-=======
   digia_inspector_core: ^1.0.0
->>>>>>> 737d439d
   dio: ^5.9.0
   flutter:
     sdk: flutter
