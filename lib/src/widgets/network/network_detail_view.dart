import 'package:digia_inspector/src/log_managers/network_log_manager.dart';
import 'package:digia_inspector/src/models/network_log_ui_entry.dart';
import 'package:digia_inspector/src/theme/theme_system.dart';
import 'package:digia_inspector/src/utils/extensions.dart';
import 'package:digia_inspector/src/utils/network_utils.dart';
import 'package:digia_inspector/src/widgets/common/json_view.dart';
import 'package:flutter/material.dart';
import 'dart:convert';
import 'package:flutter/foundation.dart';
import 'package:digia_inspector/src/widgets/json_viewer/monaco_json_viewer.dart';

/// Widget for displaying detailed network request information
class NetworkDetailView extends StatefulWidget {
  /// Constructor
  const NetworkDetailView({
    super.key,
    this.networkLogManager,
    this.logId,
    this.isWebView = false,
    this.onClose,
  });

  /// Network log manager to listen for updates
  final NetworkLogManager? networkLogManager;

  /// ID of the log to monitor
  final String? logId;

  /// Whether to show the web view
  final bool isWebView;

  /// Callback when the widget is closed
  final VoidCallback? onClose;

  @override
  State<NetworkDetailView> createState() => _NetworkDetailViewState();
}

class _NetworkDetailViewState extends State<NetworkDetailView>
    with SingleTickerProviderStateMixin {
  late TabController _tabController;

  /// Gets the current log, either from widget.log or by fetching from manager
  NetworkLogUIEntry? get currentLog {
    if (widget.networkLogManager != null && widget.logId != null) {
      final allEntries = widget.networkLogManager!.allEntries;
      return allEntries.cast<NetworkLogUIEntry?>().firstWhere(
            (entry) => entry?.id == widget.logId,
            orElse: () => null,
          );
    }
    return null;
  }

  @override
  void initState() {
    super.initState();
    final log = currentLog;
    final tabCount = log?.method.hasRequestBody ?? false ? 3 : 2;
    _tabController = TabController(length: tabCount, vsync: this);
  }

  @override
  void dispose() {
    _tabController.dispose();
    super.dispose();
  }

  @override
  Widget build(BuildContext context) {
    // If we have a network log manager, listen for changes
    if (widget.networkLogManager != null) {
      return ListenableBuilder(
        listenable: widget.networkLogManager!,
        builder: (context, child) => _buildContent(),
      );
    }

    // Otherwise, build static content
    return _buildContent();
  }

  Widget _buildContent() {
    final log = currentLog;
    if (log == null) {
      return Container(
        decoration: const BoxDecoration(
          color: AppColors.surfaceElevated,
        ),
        child: const Center(
          child: Text('Log not found'),
        ),
      );
    }

    // Update tab count if it changed
    final tabCount = log.method.hasRequestBody ? 3 : 2;
    if (_tabController.length != tabCount) {
      _tabController.dispose();
      _tabController = TabController(length: tabCount, vsync: this);
    }
    if (widget.isWebView) {
      return Container(
        decoration: const BoxDecoration(
          color: AppColors.surfaceElevated,
        ),
        child: Column(
          children: [
            _buildHeader(log),
            _buildTabBar(log),
            Expanded(
              child: TabBarView(
                physics: const NeverScrollableScrollPhysics(),
                controller: _tabController,
                children: [
                  _buildHeadersTab(null, log),
                  if (log.method.hasRequestBody) _buildPayloadTab(null, log),
                  _buildResponseTab(null, log),
                ],
              ),
            ),
          ],
        ),
      );
    }

    return DraggableScrollableSheet(
      initialChildSize: 0.8,
      minChildSize: 0.5,
      maxChildSize: 0.95,
      builder: (context, scrollController) {
        return Container(
          decoration: const BoxDecoration(
            color: AppColors.surfaceElevated,
            borderRadius: BorderRadius.only(
              topLeft: Radius.circular(AppBorderRadius.xl),
              topRight: Radius.circular(AppBorderRadius.xl),
            ),
          ),
          child: Column(
            children: [
              _buildHeader(log),
              _buildTabBar(log),
              Expanded(
                child: TabBarView(
                  physics: const NeverScrollableScrollPhysics(),
                  controller: _tabController,
                  children: [
                    _buildHeadersTab(scrollController, log),
                    if (log.method.hasRequestBody)
                      _buildPayloadTab(scrollController, log),
                    _buildResponseTab(scrollController, log),
                  ],
                ),
              ),
            ],
          ),
        );
      },
    );
  }

  Widget _buildHeader(NetworkLogUIEntry log) {
    final displayName = NetworkLogUtils.getDisplayName(log);

    return Container(
      padding: AppSpacing.paddingMD,
      decoration: const BoxDecoration(
        border: Border(
          bottom: BorderSide(
            color: AppColors.borderDefault,
            width: 0.5,
          ),
        ),
      ),
      child: Column(
        children: [
          // Drag handle (hidden on web view)
          if (!widget.isWebView) ...[
            Container(
              width: 36,
              height: 4,
              decoration: BoxDecoration(
                color: AppColors.contentTertiary,
                borderRadius: BorderRadius.circular(2),
              ),
            ),
            const SizedBox(height: AppSpacing.md),
          ],
          // Title row
          Row(
            children: [
              const Icon(
                Icons.language,
                size: AppIconSizes.md,
                color: AppColors.accent,
              ),
              const SizedBox(width: AppSpacing.sm),
              Expanded(
                child: Column(
                  crossAxisAlignment: CrossAxisAlignment.start,
                  children: [
                    Text(
                      '${log.method}: $displayName',
                      style: InspectorTypography.headline.copyWith(
                        fontSize: 16,
                        color: AppColors.contentPrimary,
                        fontWeight: FontWeight.w600,
                      ),
                    ),
                  ],
                ),
              ),
              IconButton(
                onPressed: () {
                  if (widget.isWebView) {
                    widget.onClose?.call();
                  } else {
                    Navigator.pop(context);
                  }
                },
                icon: const Icon(
                  Icons.close,
                  color: AppColors.contentPrimary,
                ),
              ),
            ],
          ),
        ],
      ),
    );
  }

  Widget _buildTabBar(NetworkLogUIEntry log) {
    final showPayload = log.method.hasRequestBody;

    return Padding(
      padding: const EdgeInsets.only(
        left: AppSpacing.md,
        right: AppSpacing.md,
        top: AppSpacing.md,
      ),
      child: TabBar(
        tabAlignment: TabAlignment.start,
        isScrollable: true,
        physics: const NeverScrollableScrollPhysics(),
        controller: _tabController,
        indicator: const BoxDecoration(
          color: AppColors.backgroundTertiary,
          borderRadius: AppBorderRadius.radiusXXL,
        ),
        indicatorSize: TabBarIndicatorSize.tab,
        dividerColor: Colors.transparent,
        labelColor: AppColors.contentPrimary,
        unselectedLabelColor: AppColors.contentSecondary,
        labelStyle: InspectorTypography.subheadBold,
        overlayColor: WidgetStateProperty.all(Colors.transparent),
        splashFactory: NoSplash.splashFactory,
        labelPadding: const EdgeInsets.symmetric(
          horizontal: 16,
        ),
        tabs: [
          const Tab(text: 'Headers'),
          if (showPayload) const Tab(text: 'Payload'),
          const Tab(text: 'Response'),
        ],
      ),
    );
  }

  Widget _buildHeadersTab(
    ScrollController? scrollController,
    NetworkLogUIEntry log,
  ) {
    return SingleChildScrollView(
      controller: scrollController,
      child: Padding(
        padding: AppSpacing.paddingMD,
        child: Column(
          crossAxisAlignment: CrossAxisAlignment.start,
          children: [
            _buildHeadersSection(
              title: 'General',
              count: _getGeneralHeaders(log).length,
              headers: _getGeneralHeaders(log),
              log: log,
              initiallyExpanded: true,
            ),
            const SizedBox(height: AppSpacing.md),
            _buildHeadersSection(
              title: 'Request Headers',
              count: log.requestHeaders.length,
              headers: NetworkLogUtils.formatHeaders(
                log.requestHeaders,
              ),
              log: log,
            ),
            if (log.responseHeaders != null) ...[
              const SizedBox(height: AppSpacing.md),
              _buildHeadersSection(
                title: 'Response Headers',
                count: log.responseHeaders!.length,
                headers: NetworkLogUtils.formatHeaders(
                  log.responseHeaders!,
                ),
                log: log,
              ),
            ],
          ],
        ),
      ),
    );
  }

  Widget _buildPayloadTab(
    ScrollController? scrollController,
    NetworkLogUIEntry log,
  ) {
    return SingleChildScrollView(
      controller: scrollController,
      child: Padding(
        padding: AppSpacing.paddingMD,
        child: Column(
          crossAxisAlignment: CrossAxisAlignment.start,
          children: [
            if (log.requestBody != null)
              _buildContentSection(
                title: 'Request Body',
                content: log.requestBody,
              )
            else
              _buildEmptyContentMessage('No request payload'),
          ],
        ),
      ),
    );
  }

  Widget _buildResponseTab(
    ScrollController? scrollController,
    NetworkLogUIEntry log,
  ) {
    return SingleChildScrollView(
      controller: scrollController,
      child: Padding(
        padding: AppSpacing.paddingMD,
        child: Column(
          crossAxisAlignment: CrossAxisAlignment.start,
          children: [
            if (log.responseBody != null)
              _buildContentSection(
                title: 'Response Body',
                content: log.responseBody,
              )
            else if (log.error != null)
              _buildErrorSection(log)
            else if (log.isPending)
              _buildEmptyContentMessage('Response pending...')
            else
              _buildEmptyContentMessage('No response data'),
          ],
        ),
      ),
    );
  }

  Widget _buildHeadersSection({
    required String title,
    required int count,
    required Map<String, String> headers,
    required NetworkLogUIEntry log,
    bool initiallyExpanded = false,
  }) {
    return Container(
      decoration: BoxDecoration(
        border: Border.all(
          color: AppColors.separator,
        ),
        borderRadius: AppBorderRadius.radiusMD,
      ),
      child: Theme(
        data: Theme.of(context).copyWith(dividerColor: Colors.transparent),
        child: ExpansionTile(
          initiallyExpanded: initiallyExpanded,
          title: Text(
            '$title ($count)',
            style: InspectorTypography.subheadBold.copyWith(
              color: AppColors.contentPrimary,
              fontSize: 14,
              fontWeight: FontWeight.w600,
            ),
          ),
          iconColor: AppColors.contentPrimary,
          collapsedIconColor: AppColors.contentSecondary,
          children: [
            if (headers.isEmpty)
              Padding(
                padding: AppSpacing.paddingMD,
                child: Text(
                  'No headers',
                  style: InspectorTypography.subhead.copyWith(
                    color: AppColors.contentTertiary,
                    fontSize: 14,
                    fontWeight: FontWeight.w600,
                  ),
                ),
              )
            else
              ...headers.entries.map(
                (entry) => _buildKeyValueRow(entry.key, entry.value, log),
              ),
            const SizedBox(height: AppSpacing.sm),
          ],
        ),
      ),
    );
  }

  Widget _buildKeyValueRow(String key, String value, NetworkLogUIEntry log) {
    // Special handling for Status Code
    final isStatusCode = key == 'Status Code';
    Color? statusColor;

    if (isStatusCode && log.statusCode != null) {
      statusColor = NetworkLogUtils.getStatusCodeColor(log.statusCode);
    }

    return Padding(
      padding: const EdgeInsets.symmetric(
        horizontal: AppSpacing.md,
        vertical: 2,
      ),
      child: Row(
        crossAxisAlignment: CrossAxisAlignment.start,
        children: [
          Expanded(
            flex: 2,
            child: Text(
              key,
              style: InspectorTypography.footnote.copyWith(
                color: AppColors.contentSecondary,
              ),
            ),
          ),
          Expanded(
            flex: 3,
            child: Row(
              mainAxisSize: MainAxisSize.min,
              children: [
                if (isStatusCode && statusColor != null)
                  Container(
                    margin: const EdgeInsets.only(right: 6),
                    width: 8,
                    height: 8,
                    decoration: BoxDecoration(
                      color: statusColor,
                      shape: BoxShape.circle,
                    ),
                  ),
                Expanded(
                  child: SelectableText(
                    value,
                    style: InspectorTypography.footnote.copyWith(
                      color: AppColors.contentPrimary,
                    ),
                  ),
                ),
              ],
            ),
          ),
        ],
      ),
    );
  }

  Widget _buildContentSection({
    required String title,
    required dynamic content,
  }) {
    dynamic value = content;
    if (content is String) {
      try {
        value = NetworkLogUtils.tryDecodeJson(content) ?? content;
      } on Exception catch (_) {
        value = content;
      }
    }
<<<<<<< HEAD
      String pretty;
      try {
        pretty = const JsonEncoder.withIndent('  ').convert(value);
      } on Exception catch (_) {
        pretty = value.toString();
      }
      return Column(
        crossAxisAlignment: CrossAxisAlignment.start,
        children: [
          Text(
            title,
            style: InspectorTypography.subheadBold.copyWith(
              color: AppColors.contentPrimary,
=======

    // If primitive or string that isn't JSON, keep previous style but with copy
    final isComplex = value is Map || value is List;
    if (!isComplex) {
      final textValue = value.toString();
      return Container(
        decoration: BoxDecoration(
          border: Border.all(
            color: AppColors.separator,
          ),
          borderRadius: AppBorderRadius.radiusMD,
        ),
        child: Column(
          crossAxisAlignment: CrossAxisAlignment.start,
          children: [
            Container(
              padding: AppSpacing.paddingSM,
              decoration: const BoxDecoration(
                color: AppColors.backgroundPrimary,
                borderRadius: BorderRadius.only(
                  topLeft: Radius.circular(AppBorderRadius.md),
                  topRight: Radius.circular(AppBorderRadius.md),
                ),
              ),
              child: Row(
                children: [
                  const Icon(
                    Icons.code,
                    size: AppIconSizes.sm,
                    color: AppColors.contentSecondary,
                  ),
                  const SizedBox(width: AppSpacing.xs),
                  Text(
                    title,
                    style: InspectorTypography.footnoteBold.copyWith(
                      color: AppColors.contentPrimary,
                    ),
                  ),
                  const Spacer(),
                  IconButton(
                    onPressed: () => ClipboardUtils.copyToClipboardWithToast(
                      context,
                      textValue,
                    ),
                    icon: const Icon(
                      Icons.copy,
                      size: AppIconSizes.sm,
                      color: AppColors.contentSecondary,
                    ),
                    padding: EdgeInsets.zero,
                    constraints: const BoxConstraints(),
                  ),
                ],
              ),
            ),
            Container(
              width: double.infinity,
              padding: AppSpacing.paddingSM,
              child: SelectableText(
                textValue,
                style: InspectorTypography.monospace.copyWith(
                  color: AppColors.contentPrimary,
                ),
              ),
>>>>>>> 737d439d
            ),
          ),
          const SizedBox(height: AppSpacing.xs),
          MonacoJsonViewer(
            content: pretty,
          ),
        ],
      );
  }

  Widget _buildErrorSection(NetworkLogUIEntry log) {
    return Container(
      padding: AppSpacing.paddingMD,
      decoration: BoxDecoration(
        color: AppColors.statusError.withValues(alpha: 0.1),
        border: Border.all(
          color: AppColors.statusError,
        ),
        borderRadius: AppBorderRadius.radiusMD,
      ),
      child: Column(
        crossAxisAlignment: CrossAxisAlignment.start,
        children: [
          Row(
            children: [
              const Icon(
                Icons.error,
                color: AppColors.statusError,
                size: AppIconSizes.md,
              ),
              const SizedBox(width: AppSpacing.sm),
              Text(
                'Error Details',
                style: InspectorTypography.subheadBold.copyWith(
                  color: AppColors.statusError,
                ),
              ),
            ],
          ),
          const SizedBox(height: AppSpacing.sm),
          SelectableText(
            log.error.toString(),
            style: InspectorTypography.subhead.copyWith(
              color: AppColors.contentPrimary,
            ),
          ),
        ],
      ),
    );
  }

  Widget _buildEmptyContentMessage(String message) {
    return Center(
      child: Padding(
        padding: AppSpacing.paddingXL,
        child: Column(
          mainAxisAlignment: MainAxisAlignment.center,
          children: [
            const Icon(
              Icons.inbox,
              size: 48,
              color: AppColors.contentTertiary,
            ),
            const SizedBox(height: AppSpacing.md),
            Text(
              message,
              style: InspectorTypography.subhead.copyWith(
                color: AppColors.contentSecondary,
              ),
              textAlign: TextAlign.center,
            ),
          ],
        ),
      ),
    );
  }

  Map<String, String> _getGeneralHeaders(NetworkLogUIEntry log) {
    final headers = <String, String>{
      'Request URL': log.url.toString(),
      'Request Method': log.method,
      'Query Parameters': log.url.query.isEmpty ? '(none)' : log.url.query,
    };

    if (log.statusCode != null) {
      headers['Status Code'] = NetworkLogUtils.getStatusWithDescription(
        log.statusCode,
      );
    }

    if (log.url.host.isNotEmpty) {
      headers['Remote Address'] = log.url.host;
    }

    return headers;
  }
}<|MERGE_RESOLUTION|>--- conflicted
+++ resolved
@@ -485,94 +485,27 @@
         value = content;
       }
     }
-<<<<<<< HEAD
-      String pretty;
-      try {
-        pretty = const JsonEncoder.withIndent('  ').convert(value);
-      } on Exception catch (_) {
-        pretty = value.toString();
-      }
-      return Column(
-        crossAxisAlignment: CrossAxisAlignment.start,
-        children: [
-          Text(
-            title,
-            style: InspectorTypography.subheadBold.copyWith(
-              color: AppColors.contentPrimary,
-=======
-
-    // If primitive or string that isn't JSON, keep previous style but with copy
-    final isComplex = value is Map || value is List;
-    if (!isComplex) {
-      final textValue = value.toString();
-      return Container(
-        decoration: BoxDecoration(
-          border: Border.all(
-            color: AppColors.separator,
-          ),
-          borderRadius: AppBorderRadius.radiusMD,
-        ),
-        child: Column(
-          crossAxisAlignment: CrossAxisAlignment.start,
-          children: [
-            Container(
-              padding: AppSpacing.paddingSM,
-              decoration: const BoxDecoration(
-                color: AppColors.backgroundPrimary,
-                borderRadius: BorderRadius.only(
-                  topLeft: Radius.circular(AppBorderRadius.md),
-                  topRight: Radius.circular(AppBorderRadius.md),
-                ),
-              ),
-              child: Row(
-                children: [
-                  const Icon(
-                    Icons.code,
-                    size: AppIconSizes.sm,
-                    color: AppColors.contentSecondary,
-                  ),
-                  const SizedBox(width: AppSpacing.xs),
-                  Text(
-                    title,
-                    style: InspectorTypography.footnoteBold.copyWith(
-                      color: AppColors.contentPrimary,
-                    ),
-                  ),
-                  const Spacer(),
-                  IconButton(
-                    onPressed: () => ClipboardUtils.copyToClipboardWithToast(
-                      context,
-                      textValue,
-                    ),
-                    icon: const Icon(
-                      Icons.copy,
-                      size: AppIconSizes.sm,
-                      color: AppColors.contentSecondary,
-                    ),
-                    padding: EdgeInsets.zero,
-                    constraints: const BoxConstraints(),
-                  ),
-                ],
-              ),
-            ),
-            Container(
-              width: double.infinity,
-              padding: AppSpacing.paddingSM,
-              child: SelectableText(
-                textValue,
-                style: InspectorTypography.monospace.copyWith(
-                  color: AppColors.contentPrimary,
-                ),
-              ),
->>>>>>> 737d439d
-            ),
-          ),
-          const SizedBox(height: AppSpacing.xs),
-          MonacoJsonViewer(
-            content: pretty,
-          ),
-        ],
-      );
+    String pretty;
+    try {
+      pretty = const JsonEncoder.withIndent('  ').convert(value);
+    } on Exception catch (_) {
+      pretty = value.toString();
+    }
+    return Column(
+      crossAxisAlignment: CrossAxisAlignment.start,
+      children: [
+        Text(
+          title,
+          style: InspectorTypography.subheadBold.copyWith(
+            color: AppColors.contentPrimary,
+          ),
+        ),
+        const SizedBox(height: AppSpacing.xs),
+        MonacoJsonViewer(
+          content: pretty,
+        ),
+      ],
+    );
   }
 
   Widget _buildErrorSection(NetworkLogUIEntry log) {
